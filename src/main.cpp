#include "batch.hpp"

#include "build_info.hpp"
#include "coefficients.hpp"
#include "distribution.hpp"
#include "elements.hpp"
#include "tools.hpp"

#ifdef ASGARD_IO_HIGHFIVE
#include "io.hpp"
#endif

#ifdef ASGARD_USE_MPI
#include <mpi.h>
#endif

#ifdef ASGARD_USE_MATLAB
#include "matlab_plot.hpp"
#endif

#include "pde.hpp"
#include "program_options.hpp"
#include "tensors.hpp"
#include "time_advance.hpp"
#include "transformations.hpp"
#include <numeric>

#ifdef ASGARD_USE_DOUBLE_PREC
using prec = double;
#else
using prec = float;
#endif

#include "asgard_vnv.h"

/**
 * @title Adaptive Sparse Grid Discretization with ASGARD
 * @description The Main Asgard Application
 * @shortTitle ASGARD
 * @configuration { 
 * "input" : {
 *     "outputEngine": {
 *       "json_file": {
 *           "filename": "aout"
 *       }
 *   },
 *   "options":{
 *       "ASGARD" : {
 *           "adapt" : true,
 *           "adaptive_threshold" : 0.1,
 *           "max_levels" : 8
 *       }
 *   },
 *   "injectionPoints" : {
 *       "ASGARD:Configuration" : {
 *           "tests" : {
 *               "VNV:cputime" : {}
 *           }
 *       },
 *       "ASGARD:TimeStepping" : {
 *           "tests" : {
 *               "ASGARD:PlotSolution" : {},
 *               "ASGARD:MeshInfo" : {},
 *               "ASGARD:PlotError" : {}
 *           }
 *       }
 *    }
 *  }
 * }
 * 
 * 
 * Adaptive Sparse Grid Discretization:
 * ====================================
 * 
 * Many scientific domains require the solution of
 * high dimensional PDEs. Traditional grid- or mesh-based methods for solving
 * such systems in a noise-free manner quickly become intractable due to the
 * scaling of the degrees of freedom going as O(N^d) sometimes called "the curse
 * of dimensionality." This application implements  an arbitrarily high-order
 * discontinuous-Galerkin finite-element solver that leverages an adaptive
 * sparse-grid discretization whose degrees of freedom scale as O(N*log2 N^D-1).
 * This method and its subsequent reduction in the required resources is being
 * applied to several PDEs including time-domain Maxwell's equations (3D), the
 * Vlasov equation (in up to 6D) and a Fokker-Planck-like problem in ongoing
 * related efforts.
 *
 * This implementation is designed to run on multiple accelerated architectures,
 * including distributed systems. The implementation takes advantage of a system
 * matrix decomposed as the Kronecker product of many smaller matrices which is
 * implemented as batched operations.
 *
 */
INJECTION_EXECUTABLE(ASGARD)
INJECTION_SUBPACKAGE(ASGARD, ASGARD_time_advance)
INJECTION_SUBPACKAGE(ASGARD, ASGARD_pde)
INJECTION_SUBPACKAGE(ASGARD, ASGARD_tools)

class AsgardOptions
{
  nlohmann::json jj;

public:
  AsgardOptions(const nlohmann::json &j) : jj(j) {}
};

/**
 * @title Asgard VnV Options:
 *
 * Asgard Options Information
 * --------------------------
 *
 * TODO Write out some information about ASGARD HERE -- Not really sure what goes here to be 
 * honest. 
 * 
 */
INJECTION_OPTIONS(ASGARD, R"(
  {
   "type" : "object",
   "properties" : {
       "cfl" : { "type" : "number" , "default" : 0.01, "min" : 1e-10, "max":5,  "description" : "What CFL number should we target?"},
       "adaptive_threshold" : { "type" : "number" , "default" : 0.25 , "min" : 0,  "description" : "The threshold for adaption" },
       "max_levels" : {"type" : "integer" , "default" : 8, "min" : 0, "description" : "Maximum number of levels" },
       "time_steps" : {"type" : "integer" , "default" : 6, "min" : 1 ,  "description" : "How many time steps should we take?"},
       "adapt" : {"type" : "boolean" , "default" : true,  "description" : "Use Adaptive Grids?"},
       "poisson" : {"type" : "boolean" , "default" : false,  "description" : "Use Poisson?"},
       "implicit" : {"type" : "boolean" , "default" : false, "description" : "Use an implicit time stepping algorithm?" }}
  }
<<<<<<< HEAD
  )",AsgardOptions)
=======
  )", AsgardOptions)
>>>>>>> 121dcb31
{
  return new AsgardOptions(config);
}

int main(int argc, char **argv)
{
  // -- set up distribution
  auto const [my_rank, num_ranks] = initialize_distribution();

  // -- parse cli
  parser const cli_input(argc, argv);
  if (!cli_input.is_valid())
  {
    exit(-1);
  }

  /**
   * @title Asgard Application. 
   * @shortTitle Asgard Main.
   * 
   * Many scientific domains require the solution of
   * high dimensional PDEs. Traditional grid- or mesh-based methods for solving
   * such systems in a noise-free manner quickly become intractable due to the
   * scaling of the degrees of freedom going as O(N^d) sometimes called "the curse
   * of dimensionality." This application implements  an arbitrarily high-order
   * discontinuous-Galerkin finite-element solver that leverages an adaptive
   * sparse-grid discretization whose degrees of freedom scale as O(N*log2 N^D-1).
   * This method and its subsequent reduction in the required resources is being
   * applied to several PDEs including time-domain Maxwell's equations (3D), the
   * Vlasov equation (in up to 6D) and a Fokker-Planck-like problem in ongoing
   * related efforts.
   *
   * This implementation is designed to run on multiple accelerated architectures,
   * including distributed systems. The implementation takes advantage of a system
   * matrix decomposed as the Kronecker product of many smaller matrices which is
   * implemented as batched operations.
   * 
   */
  INJECTION_INITIALIZE(ASGARD, &argc, &argv, "./vv-input.json");

  options const opts(cli_input);

  // kill off unused processes
  if (my_rank >= num_ranks)
  {
    INJECTION_FINALIZE(ASGARD)
    finalize_distribution();
    return 0;
  }

  /**
   * @title Application Configuration:
   * @shortTitle Configuration
   * @description Configuration stage of the Asgard process.
   * 
   * 
   * Compilation information
   * -----------------------
   *
   * .. vnv-quick-table::
   *    :names: ["Property", "Value"]
   *    :fields: ["name", "value"]
   *    :data: *|[?_table==`build`].{ "name" : Name , "value" : Value }
   *
   *
   * Application Configuration
   * --------------------------
   *
   * .. vnv-quick-table::
   *    :names: ["Property", "Value"]
   *    :fields: ["name", "value"]
   *    :data: *|[?_table==`run`].{ "name" : Name , "value" : Value }
   *
   * 
   */
  INJECTION_LOOP_BEGIN(ASGARD, VASGARD, Configuration, VNV_CALLBACK {
 
          VnV::MetaData d;
          d["table"] = "build";
         data.engine->Put("Commit Branch", GIT_BRANCH, d);
         data.engine->Put("Commit Summary", GIT_COMMIT_SUMMARY, d);
         data.engine->Put("Commit Hash", GIT_COMMIT_HASH, d);
         data.engine->Put("Build Time", BUILD_TIME, d);

          d["table"] = "run";
         data.engine->Put("PDE", cli_input.get_pde_string(), d);
         data.engine->Put("Time Steps: ", opts.num_time_steps, d);
         data.engine->Put("Write freq: ", opts.wavelet_output_freq, d);
         data.engine->Put("Realspace freq: ", opts.realspace_output_freq, d);
         data.engine->Put("Implicit Stepper: ", opts.use_implicit_stepping, d);
         data.engine->Put("Full grid: ", opts.use_full_grid, d);
         data.engine->Put("CFL number: ", cli_input.get_cfl(), d);
         data.engine->Put("Poisson solve: ", opts.do_poisson_solve, d);
         data.engine->Put("Maximum adaptivity levels: ", opts.max_level, d);
        
      },
      opts, cli_input);

  // -- generate pde
  INJECTION_LOOP_ITER(ASGARD, Configuration, "Generate PDE",VNV_NOCALLBACK);
  auto pde = make_PDE<prec>(cli_input);

  // -- set degree (constant since no p-adaptivity)
  auto degree = pde->get_dimensions()[0].get_degree();

  // -- create forward/reverse mapping between elements and indices,
  // -- along with a distribution plan. this is the adaptive grid.
  INJECTION_LOOP_ITER(ASGARD, Configuration, "Generate Adaptive Grid",VNV_NOCALLBACK);
  adapt::distributed_grid adaptive_grid(*pde, opts);

  // -- generate basis operator
  INJECTION_LOOP_ITER(ASGARD, Configuration, "Generate Basis Operator",VNV_NOCALLBACK);
  auto const quiet = false;
  basis::wavelet_transform<prec, resource::host> const transformer(opts, *pde, quiet);
 
  // -- generate and store the mass matrices for each dimension
  INJECTION_LOOP_ITER(ASGARD, Configuration, "Generate Mass Matrices",VNV_NOCALLBACK);
  generate_dimension_mass_mat<prec>(*pde, transformer);
  
  // -- generate initial condition vector
  INJECTION_LOOP_ITER(ASGARD, Configuration, "Generate IC Vector",VNV_NOCALLBACK);
  auto const initial_condition = adaptive_grid.get_initial_condition(*pde, transformer, opts);
  //degrees of freedom (post initial adapt)
  //adaptive_grid.size() * static_cast<uint64_t>(std::pow(degree, pde->num_dims))

  // -- regen mass mats after init conditions - TODO: check dims/rechaining?
  INJECTION_LOOP_ITER(ASGARD, Configuration, "Regenerate Mass Matrices",VNV_NOCALLBACK);
  generate_dimension_mass_mat<prec>(*pde, transformer);

  // -- generate and store coefficient matrices.
  INJECTION_LOOP_ITER(ASGARD, Configuration, "Generate Coeff Matrix",VNV_NOCALLBACK);
  generate_all_coefficients<prec>(*pde, transformer);

  // this is to bail out for further profiling/development on the setup routines
  if (opts.num_time_steps < 1)
    return 0;

  INJECTION_LOOP_END(ASGARD, Configuration,VNV_NOCALLBACK);

  node_out() << "--- begin time loop staging ---" << '\n';

  // Our default device workspace size is 10GB - 12 GB DRAM on TitanV
  // - a couple GB for allocations not currently covered by the
  // workspace limit (including working batch).

  // This limit is only for the device workspace - the portion
  // of our allocation that will be resident on an accelerator
  // if the code is built for that.
  //
  // FIXME eventually going to be settable from the cmake
  static auto const default_workspace_MB = 10000;

  // FIXME currently used to check realspace transform only
  /* RAM on fusiont5 */
  static auto const default_workspace_cpu_MB = 187000;

// -- setup realspace transform for file io or for plotting
#if defined(ASGARD_IO_HIGHFIVE) || defined(ASGARD_USE_MATLAB)

  // realspace solution vector - WARNING this is
  // currently infeasible to form for large problems
  auto const real_space_size = real_solution_size(*pde);
  fk::vector<prec> real_space(real_space_size);

  // temporary workspaces for the transform
  fk::vector<prec, mem_type::owner, resource::host> workspace(real_space_size *
                                                              2);
  std::array<fk::vector<prec, mem_type::view, resource::host>, 2>
      tmp_workspace = {
          fk::vector<prec, mem_type::view, resource::host>(workspace, 0,
                                                           real_space_size - 1),
          fk::vector<prec, mem_type::view, resource::host>(
              workspace, real_space_size, real_space_size * 2 - 1)};
  // transform initial condition to realspace
  wavelet_to_realspace<prec>(*pde, initial_condition, adaptive_grid.get_table(),
                             transformer, default_workspace_cpu_MB,
                             tmp_workspace, real_space);
#endif

#ifdef ASGARD_USE_MATLAB
  ml::matlab_plot ml_plot;
  ml_plot.connect(cli_input.get_ml_session_string());
  node_out() << "  connected to MATLAB" << '\n';

  fk::vector<prec> analytic_solution_realspace(real_space_size);
  if (pde->has_analytic_soln)
  {
    // generate the analytic solution at t=0
    auto const subgrid_init           = adaptive_grid.get_subgrid(get_rank());
    auto const analytic_solution_init = transform_and_combine_dimensions(
        *pde, pde->exact_vector_funcs, adaptive_grid.get_table(), transformer,
        subgrid_init.col_start, subgrid_init.col_stop, degree);
    // transform analytic solution to realspace
    wavelet_to_realspace<prec>(
        *pde, analytic_solution_init, adaptive_grid.get_table(), transformer,
        default_workspace_cpu_MB, tmp_workspace, analytic_solution_realspace);
  }

  // Add the matlab scripts directory to the matlab path
  ml_plot.add_param(std::string(ASGARD_SCRIPTS_DIR) + "matlab/");
  ml_plot.call("addpath");

  ml_plot.init_plotting(*pde, adaptive_grid.get_table());
  ml_plot.plot_fval(*pde, adaptive_grid.get_table(), real_space,
                    analytic_solution_realspace);

  // send initial condition to matlab
  std::vector<size_t> sizes(pde->num_dims);
  for (int i = 0; i < pde->num_dims; i++)
  {
    sizes[i] = pde->get_dimensions()[i].get_degree() *
               fm::two_raised_to(pde->get_dimensions()[i].get_level());
  }
  ml_plot.set_var("initial_condition",
                  ml_plot.create_array(sizes, initial_condition));

  ml_plot.copy_pde(*pde);
#endif

  // -- setup output file and write initial condition
#ifdef ASGARD_IO_HIGHFIVE
  // initialize wavelet output
  auto output_dataset = initialize_output_file(initial_condition);

  // initialize realspace output
  auto const realspace_output_name = "asgard_realspace";
  auto output_dataset_real =
      initialize_output_file(real_space, "asgard_realspace");
#endif

  // -- time loop

  fk::vector<prec> f_val(initial_condition);
  node_out() << "--- begin time loop w/ dt " << pde->get_dt() << " ---\n";

  prec time = 0;

  /**
   * @title ASGARD Time Stepping Loop
   * @shortTitle Step
   * @description The Core time stepping loop
   *
   * In this section of the code we propergate the initial condition forward in
   * time using :vnv:`timesteps` timesteps of an :vnv:`implicit` time stepping 
   * routine.  
   * 
   */
  INJECTION_LOOP_BEGIN(ASGARD, VASGARD, TimeStepping, VNV_CALLBACK {

     data.engine->Put("timesteps", opts.num_time_steps);
     data.engine->Put("impicit", opts.use_implicit_stepping ? "implicit" : "explicit");
  
  }, adaptive_grid, pde, opts, time, f_val, transformer);
  
  for (auto i = 0; i < opts.num_time_steps; ++i)
  {
    // take a time advance step
    time = (i + 1) * pde->get_dt();

    auto const update_system = i == 0;
    auto const method   = opts.use_implicit_stepping ? time_advance::method::imp
                                                     : time_advance::method::exp;
    auto const time_str = opts.use_implicit_stepping ? "implicit_time_advance"
                                                     : "explicit_time_advance";
    auto const time_id  = tools::timer.start(time_str);
    auto const sol      = time_advance::adaptive_advance(
        method, *pde, adaptive_grid, transformer, opts, f_val, time,
        default_workspace_MB, update_system);
    f_val.resize(sol.size()) = sol;
    tools::timer.stop(time_id);

    // print root mean squared error from analytic solution
    if (pde->has_analytic_soln)
    {
      // get analytic solution at time(step+1)
      auto const subgrid           = adaptive_grid.get_subgrid(get_rank());
      auto const time_multiplier   = pde->exact_time(time + pde->get_dt());
      auto const analytic_solution = transform_and_combine_dimensions(
          *pde, pde->exact_vector_funcs, adaptive_grid.get_table(), transformer,
          subgrid.col_start, subgrid.col_stop, degree, time, time_multiplier);

      // calculate root mean squared error
      auto const diff = f_val - analytic_solution;
      auto const RMSE = [&diff]() {
        fk::vector<prec> squared(diff);
        std::transform(squared.begin(), squared.end(), squared.begin(),
                       [](prec const &elem) { return elem * elem; });
        auto const mean = std::accumulate(squared.begin(), squared.end(), 0.0) /
                          squared.size();
        return std::sqrt(mean);
      }();
      auto const relative_error = RMSE / inf_norm(analytic_solution) * 100;
      auto const [rmse_errors, relative_errors] =
          gather_errors(RMSE, relative_error);
      expect(rmse_errors.size() == relative_errors.size());
      for (int i = 0; i < rmse_errors.size(); ++i)
      {
        node_out() << "Errors for local rank: " << i << '\n';
        node_out() << "RMSE (numeric-analytic) [wavelet]: " << rmse_errors(i)
                   << '\n';
        node_out() << "Relative difference (numeric-analytic) [wavelet]: "
                   << relative_errors(i) << " %" << '\n';
      }

#ifdef ASGARD_USE_MATLAB
      if (opts.should_plot(i))
      {
        auto const real_size = real_solution_size(*pde);
        auto transform_wksp  = update_transform_workspace<prec>(
            real_size, workspace, tmp_workspace);
        if (real_size > analytic_solution_realspace.size())
        {
          analytic_solution_realspace.resize(real_size);
        }
        wavelet_to_realspace<prec>(*pde, analytic_solution,
                                   adaptive_grid.get_table(), transformer,
                                   default_workspace_cpu_MB, transform_wksp,
                                   analytic_solution_realspace);
      }
#endif
    }
    else
    {
      node_out() << "No analytic solution found." << '\n';
    }
#if defined(ASGARD_IO_HIGHFIVE) || defined(ASGARD_USE_MATLAB)
    /* transform from wavelet space to real space */
    if (opts.should_output_realspace(i) || opts.should_plot(i))
    {
      // resize transform workspaces if grid size changed due to adaptivity
      auto const real_size = real_solution_size(*pde);
      auto transform_wksp =
          update_transform_workspace<prec>(real_size, workspace, tmp_workspace);
      real_space.resize(real_size);

      wavelet_to_realspace<prec>(*pde, f_val, adaptive_grid.get_table(),
                                 transformer, default_workspace_cpu_MB,
                                 transform_wksp, real_space);
    }
#endif

    // write output to file
#ifdef ASGARD_IO_HIGHFIVE
    if (opts.should_output_wavelet(i))
    {
      update_output_file(output_dataset, f_val);
    }
    if (opts.should_output_realspace(i))
    {
      update_output_file(output_dataset_real, real_space,
                         realspace_output_name);
    }
#else
    ignore(default_workspace_cpu_MB);
#endif

#ifdef ASGARD_USE_MATLAB
    if (opts.should_plot(i))
    {
      ml_plot.plot_fval(*pde, adaptive_grid.get_table(), real_space,
                        analytic_solution_realspace);
    }
#endif
    INJECTION_LOOP_ITER(ASGARD, TimeStepping, "TS " + std::to_string(i), VNV_NOCALLBACK);
    node_out() << "timestep: " << i << " complete" << '\n';
  }
  INJECTION_LOOP_END(ASGARD, TimeStepping,VNV_NOCALLBACK);
  node_out() << "--- simulation complete ---" << '\n';

  auto const segment_size = element_segment_size(*pde);

  // gather results from all ranks. not currently writing the result anywhere
  // yet, but rank 0 holds the complete result after this call
  auto const final_result = gather_results(
      f_val, adaptive_grid.get_distrib_plan(), my_rank, segment_size);

  node_out() << tools::timer.report() << '\n';

  INJECTION_FINALIZE(ASGARD)

  finalize_distribution();

  return 0;
}<|MERGE_RESOLUTION|>--- conflicted
+++ resolved
@@ -125,11 +125,7 @@
        "poisson" : {"type" : "boolean" , "default" : false,  "description" : "Use Poisson?"},
        "implicit" : {"type" : "boolean" , "default" : false, "description" : "Use an implicit time stepping algorithm?" }}
   }
-<<<<<<< HEAD
-  )",AsgardOptions)
-=======
   )", AsgardOptions)
->>>>>>> 121dcb31
 {
   return new AsgardOptions(config);
 }
