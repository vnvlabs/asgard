#include "batch.hpp"

#include "build_info.hpp"
#include "coefficients.hpp"
#include "distribution.hpp"
#include "elements.hpp"
#include "tools.hpp"

#ifdef ASGARD_IO_HIGHFIVE
#include "io.hpp"
#endif

#ifdef ASGARD_USE_MPI
#include <mpi.h>
#endif

#ifdef ASGARD_USE_MATLAB
#include "matlab_plot.hpp"
#endif

#include "pde.hpp"
#include "program_options.hpp"
#include "tensors.hpp"
#include "time_advance.hpp"
#include "transformations.hpp"
#include <numeric>

#ifdef ASGARD_USE_DOUBLE_PREC
using prec = double;
#else
using prec = float;
#endif

#include "asgard_vnv.h"

/**
 * @title Adaptive Sparse Grid Discretization with ASGARD
 * @description The Main Asgard Application
 * @shortTitle ASGARD
 * @configuration { 
 * "input" : {
 *     "outputEngine": {
 *       "json_file": {
 *           "filename": "aout"
 *       }
 *   },
 *   "options":{
 *       "ASGARD" : {
 *           "adapt" : true,
 *           "adaptive_threshold" : 0.001,
 *           "max_levels" : 8
 *       }
 *   },
 *   "injectionPoints" : {
 *       "ASGARD:Configuration" : {
 *           "tests" : {
 *               "VNV:cputime" : {}
 *           }
 *       },
 *       "ASGARD:TimeStepping" : {
 *           "tests" : {
 *               "ASGARD:PlotSolution" : {}
 *           }
 *       }
 *    }
 *  }
 * }
 * 
 * 
 * Adaptive Sparse Grid Discretization:
 * ====================================
 * 
 * Many scientific domains require the solution of
 * high dimensional PDEs. Traditional grid- or mesh-based methods for solving
 * such systems in a noise-free manner quickly become intractable due to the
 * scaling of the degrees of freedom going as O(N^d) sometimes called "the curse
 * of dimensionality." This application implements  an arbitrarily high-order
 * discontinuous-Galerkin finite-element solver that leverages an adaptive
 * sparse-grid discretization whose degrees of freedom scale as O(N*log2 N^D-1).
 * This method and its subsequent reduction in the required resources is being
 * applied to several PDEs including time-domain Maxwell's equations (3D), the
 * Vlasov equation (in up to 6D) and a Fokker-Planck-like problem in ongoing
 * related efforts.
 *
 * This implementation is designed to run on multiple accelerated architectures,
 * including distributed systems. The implementation takes advantage of a system
 * matrix decomposed as the Kronecker product of many smaller matrices which is
 * implemented as batched operations.
 *
 */
INJECTION_EXECUTABLE(ASGARD)
INJECTION_SUBPACKAGE(ASGARD, ASGARD_time_advance)
INJECTION_SUBPACKAGE(ASGARD, ASGARD_pde)
INJECTION_SUBPACKAGE(ASGARD, ASGARD_tools)

class AsgardOptions
{
  nlohmann::json jj;

public:
  AsgardOptions(const nlohmann::json &j) : jj(j) {}
};

/**
 * @title Asgard VnV Options:
 *
 * Asgard Options Information
 * --------------------------
 *
 * TODO Write out some information about ASGARD HERE -- Not really sure what goes here to be 
 * honest. 
 * 
 */
INJECTION_OPTIONS(ASGARD, R"(
  {
   "type" : "object",
   "properties" : {
       "cfl" : { "type" : "number" , "default" : 0.01, "min" : 1e-10, "max":5,  "description" : "What CFL number should we target?"},
       "adaptive_threshold" : { "type" : "number" , "default" : 1e-3 , "min" : 0,  "description" : "The threshold for adaption" },
       "max_levels" : {"type" : "integer" , "default" : 8, "min" : 0, "description" : "Maximum number of levels" },
       "time_steps" : {"type" : "integer" , "default" : 10, "min" : 1 ,  "description" : "How many time steps should we take?"},
       "adapt" : {"type" : "boolean" , "default" : false,  "description" : "Use Adaptive Grids?"},
       "poisson" : {"type" : "boolean" , "default" : false,  "description" : "Use Poisson?"},
       "implicit" : {"type" : "boolean" , "default" : false, "description" : "Use an implicit time stepping algorithm?" }}
  }
  )")
{
  return new AsgardOptions(config);
}

int main(int argc, char **argv)
{
  // -- set up distribution
  auto const [my_rank, num_ranks] = initialize_distribution();

  // -- parse cli
  parser const cli_input(argc, argv);
  if (!cli_input.is_valid())
  {
    node_out() << "invalid cli string; exiting" << '\n';
    exit(-1);
  }

  /**
   * @title Asgard Application. 
   * @shortTitle Asgard Main.
   * 
   * Many scientific domains require the solution of
   * high dimensional PDEs. Traditional grid- or mesh-based methods for solving
   * such systems in a noise-free manner quickly become intractable due to the
   * scaling of the degrees of freedom going as O(N^d) sometimes called "the curse
   * of dimensionality." This application implements  an arbitrarily high-order
   * discontinuous-Galerkin finite-element solver that leverages an adaptive
   * sparse-grid discretization whose degrees of freedom scale as O(N*log2 N^D-1).
   * This method and its subsequent reduction in the required resources is being
   * applied to several PDEs including time-domain Maxwell's equations (3D), the
   * Vlasov equation (in up to 6D) and a Fokker-Planck-like problem in ongoing
   * related efforts.
   *
   * This implementation is designed to run on multiple accelerated architectures,
   * including distributed systems. The implementation takes advantage of a system
   * matrix decomposed as the Kronecker product of many smaller matrices which is
   * implemented as batched operations.
   * 
   */
  INJECTION_INITIALIZE(ASGARD, &argc, &argv, "./vv-input.json");

  options const opts(cli_input);

  // kill off unused processes
  if (my_rank >= num_ranks)
  {
    INJECTION_FINALIZE(ASGARD)
    finalize_distribution();
    return 0;
  }

  /**
   * @title Application Configuration:
   * @shortTitle Configuration
   * @description Configuration stage of the Asgard process.
   * 
   * 
   * Compilation information
   * -----------------------
   *
   * .. vnv-quick-table::
   *    :names: ["Property", "Value"]
   *    :fields: ["name", "value"]
   *    :data: *|[?_table==`build`].{ "name" : Name , "value" : Value }
   *
   *
   * Application Configuration
   * --------------------------
   *
   * .. vnv-quick-table::
   *    :names: ["Property", "Value"]
   *    :fields: ["name", "value"]
   *    :data: *|[?_table==`run`].{ "name" : Name , "value" : Value }
   *
   * 
   */
  INJECTION_LOOP_BEGIN_C(ASGARD, VASGARD, Configuration, IPCALLBACK {
        if (type == VnV::InjectionPointType::Begin)
        {
          VnV::MetaData d;
          d["table"] = "build";
          engine->Put("Commit Branch", GIT_BRANCH, d);
          engine->Put("Commit Summary", GIT_COMMIT_SUMMARY, d);
          engine->Put("Commit Hash", GIT_COMMIT_HASH, d);
          engine->Put("Build Time", BUILD_TIME, d);

          d["table"] = "run";
          engine->Put("PDE", cli_input.get_pde_string(), d);
          engine->Put("Time Steps: ", opts.num_time_steps, d);
          engine->Put("Write freq: ", opts.wavelet_output_freq, d);
          engine->Put("Realspace freq: ", opts.realspace_output_freq, d);
          engine->Put("Implicit Stepper: ", opts.use_implicit_stepping, d);
          engine->Put("Full grid: ", opts.use_full_grid, d);
          engine->Put("CFL number: ", cli_input.get_cfl(), d);
          engine->Put("Poisson solve: ", opts.do_poisson_solve, d);
          engine->Put("Maximum adaptivity levels: ", opts.max_level, d);
        }
      },
      opts, cli_input);

  node_out() << "Branch: " << GIT_BRANCH << '\n';
  node_out() << "Commit Summary: " << GIT_COMMIT_HASH << GIT_COMMIT_SUMMARY << '\n';
  node_out() << "This executable was built on " << BUILD_TIME << '\n';

  INJECTION_LOOP_ITER(ASGARD, Configuration, Generate PDE);

  // -- generate pde
  node_out() << "generating: pde..." << '\n';
  auto pde = make_PDE<prec>(cli_input);

  // do this only once to avoid confusion
  // if we ever do go to p-adaptivity (variable degree) we can change it then
  auto const degree = pde->get_dimensions()[0].get_degree();

  node_out() << "ASGarD problem configuration:" << '\n';
  node_out() << "  selected PDE: " << cli_input.get_pde_string() << '\n';
  node_out() << "  degree: " << degree << '\n';
  node_out() << "  N steps: " << opts.num_time_steps << '\n';
  node_out() << "  write freq: " << opts.wavelet_output_freq << '\n';
  node_out() << "  realspace freq: " << opts.realspace_output_freq << '\n';
  node_out() << "  implicit: " << opts.use_implicit_stepping << '\n';
  node_out() << "  full grid: " << opts.use_full_grid << '\n';
  node_out() << "  CFL number: " << cli_input.get_cfl() << '\n';
  node_out() << "  Poisson solve: " << opts.do_poisson_solve << '\n';
  node_out() << "  starting levels: ";
  node_out() << std::accumulate(
                    pde->get_dimensions().begin(), pde->get_dimensions().end(),
                    std::string(),
                    [](std::string const &accum, dimension<prec> const &dim) {
                      return accum + std::to_string(dim.get_level()) + " ";
                    })
             << '\n';
  node_out() << "  max adaptivity levels: " << opts.max_level << '\n';

  node_out() << "--- begin setup ---" << '\n';

  // -- create forward/reverse mapping between elements and indices,
  // -- along with a distribution plan. this is the adaptive grid.
  node_out() << "  generating: adaptive grid..." << '\n';

  INJECTION_LOOP_ITER(ASGARD, Configuration, Generate Adaptive Grid);

  adapt::distributed_grid adaptive_grid(*pde, opts);
  node_out() << "  degrees of freedom: "
             << adaptive_grid.size() *
                    static_cast<uint64_t>(std::pow(degree, pde->num_dims))
             << '\n';

  node_out() << "  generating: basis operator..." << '\n';

  INJECTION_LOOP_ITER(ASGARD, Configuration, Generate Basis Operator);

  auto const quiet = false;
  basis::wavelet_transform<prec, resource::host> const transformer(opts, *pde,
                                                                   quiet);

<<<<<<< HEAD
  INJECTION_LOOP_ITER(ASGARD, Configuration, Generate IC);
=======
  // -- generate and store the mass matrices for each dimension
  node_out() << "  generating: dimension mass matrices..." << '\n';
  generate_dimension_mass_mat<prec>(*pde, transformer);
>>>>>>> e815adfe

  // -- generate initial condition vector
  node_out() << "  generating: initial conditions..." << '\n';
  auto const initial_condition =
      adaptive_grid.get_initial_condition(*pde, transformer, opts);
  node_out() << "  degrees of freedom (post initial adapt): "
             << adaptive_grid.size() *
                    static_cast<uint64_t>(std::pow(degree, pde->num_dims))
             << '\n';

  // -- regen mass mats after init conditions - TODO: check dims/rechaining?
  generate_dimension_mass_mat<prec>(*pde, transformer);

  // -- generate and store coefficient matrices.
  INJECTION_LOOP_ITER(ASGARD, Configuration, Generate Coeff Matrix);

  node_out() << "  generating: coefficient matrices..." << '\n';
  generate_all_coefficients<prec>(*pde, transformer);

  // this is to bail out for further profiling/development on the setup routines
  if (opts.num_time_steps < 1)
    return 0;

  INJECTION_LOOP_END(ASGARD, Configuration);

  node_out() << "--- begin time loop staging ---" << '\n';

  // Our default device workspace size is 10GB - 12 GB DRAM on TitanV
  // - a couple GB for allocations not currently covered by the
  // workspace limit (including working batch).

  // This limit is only for the device workspace - the portion
  // of our allocation that will be resident on an accelerator
  // if the code is built for that.
  //
  // FIXME eventually going to be settable from the cmake
  static auto const default_workspace_MB = 10000;

  // FIXME currently used to check realspace transform only
  /* RAM on fusiont5 */
  static auto const default_workspace_cpu_MB = 187000;

// -- setup realspace transform for file io or for plotting
#if defined(ASGARD_IO_HIGHFIVE) || defined(ASGARD_USE_MATLAB)

  // realspace solution vector - WARNING this is
  // currently infeasible to form for large problems
  auto const real_space_size = real_solution_size(*pde);
  fk::vector<prec> real_space(real_space_size);

  // temporary workspaces for the transform
  fk::vector<prec, mem_type::owner, resource::host> workspace(real_space_size *
                                                              2);
  std::array<fk::vector<prec, mem_type::view, resource::host>, 2>
      tmp_workspace = {
          fk::vector<prec, mem_type::view, resource::host>(workspace, 0,
                                                           real_space_size - 1),
          fk::vector<prec, mem_type::view, resource::host>(
              workspace, real_space_size, real_space_size * 2 - 1)};
  // transform initial condition to realspace
  wavelet_to_realspace<prec>(*pde, initial_condition, adaptive_grid.get_table(),
                             transformer, default_workspace_cpu_MB,
                             tmp_workspace, real_space);
#endif

#ifdef ASGARD_USE_MATLAB
  ml::matlab_plot ml_plot;
  ml_plot.connect(cli_input.get_ml_session_string());
  node_out() << "  connected to MATLAB" << '\n';

  fk::vector<prec> analytic_solution_realspace(real_space_size);
  if (pde->has_analytic_soln)
  {
    // generate the analytic solution at t=0
    auto const subgrid_init           = adaptive_grid.get_subgrid(get_rank());
    auto const analytic_solution_init = transform_and_combine_dimensions(
        *pde, pde->exact_vector_funcs, adaptive_grid.get_table(), transformer,
        subgrid_init.col_start, subgrid_init.col_stop, degree);
    // transform analytic solution to realspace
    wavelet_to_realspace<prec>(
        *pde, analytic_solution_init, adaptive_grid.get_table(), transformer,
        default_workspace_cpu_MB, tmp_workspace, analytic_solution_realspace);
  }

  // Add the matlab scripts directory to the matlab path
  ml_plot.add_param(std::string(ASGARD_SCRIPTS_DIR) + "matlab/");
  ml_plot.call("addpath");

  ml_plot.init_plotting(*pde, adaptive_grid.get_table());
  ml_plot.plot_fval(*pde, adaptive_grid.get_table(), real_space,
                    analytic_solution_realspace);

  // send initial condition to matlab
  std::vector<size_t> sizes(pde->num_dims);
  for (int i = 0; i < pde->num_dims; i++)
  {
    sizes[i] = pde->get_dimensions()[i].get_degree() *
               fm::two_raised_to(pde->get_dimensions()[i].get_level());
  }
  ml_plot.set_var("initial_condition",
                  ml_plot.create_array(sizes, initial_condition));

  ml_plot.copy_pde(*pde);
#endif

  // -- setup output file and write initial condition
#ifdef ASGARD_IO_HIGHFIVE
  // initialize wavelet output
  auto output_dataset = initialize_output_file(initial_condition);

  // initialize realspace output
  auto const realspace_output_name = "asgard_realspace";
  auto output_dataset_real =
      initialize_output_file(real_space, "asgard_realspace");
#endif

  // -- time loop

  fk::vector<prec> f_val(initial_condition);
  node_out() << "--- begin time loop w/ dt " << pde->get_dt() << " ---\n";

  prec time = 0;

  /**
   * @title ASGARD Time Stepping Loop
   * @shortTitle Step
   * @description The Core time stepping loop
   *
   * In this section of the code we propergate the initial condition forward in
   * time using :vnv:`timesteps` timesteps of an :vnv:`implicit` time stepping 
   * routine.  
   * 
   */
  INJECTION_LOOP_BEGIN_C(ASGARD, VASGARD, TimeStepping, IPCALLBACK {

    if (type == VnV::InjectionPointType::Begin) {
      engine->Put("timesteps", opts.num_time_steps);
      engine->Put("impicit", opts.use_implicit_stepping ? "implicit" : "explicit");
    }
  }, adaptive_grid, pde, opts, time, f_val, transformer);
  
  for (auto i = 0; i < opts.num_time_steps; ++i)
  {
    // take a time advance step
    time = (i + 1) * pde->get_dt();

    auto const update_system = i == 0;
    auto const method   = opts.use_implicit_stepping ? time_advance::method::imp
                                                     : time_advance::method::exp;
    auto const time_str = opts.use_implicit_stepping ? "implicit_time_advance"
                                                     : "explicit_time_advance";
    auto const time_id  = tools::timer.start(time_str);
    auto const sol      = time_advance::adaptive_advance(
        method, *pde, adaptive_grid, transformer, opts, f_val, time,
        default_workspace_MB, update_system);
    f_val.resize(sol.size()) = sol;
    tools::timer.stop(time_id);

    // print root mean squared error from analytic solution
    if (pde->has_analytic_soln)
    {
      // get analytic solution at time(step+1)
      auto const subgrid           = adaptive_grid.get_subgrid(get_rank());
      auto const time_multiplier   = pde->exact_time(time + pde->get_dt());
      auto const analytic_solution = transform_and_combine_dimensions(
          *pde, pde->exact_vector_funcs, adaptive_grid.get_table(), transformer,
          subgrid.col_start, subgrid.col_stop, degree, time, time_multiplier);

      // calculate root mean squared error
      auto const diff = f_val - analytic_solution;
      auto const RMSE = [&diff]() {
        fk::vector<prec> squared(diff);
        std::transform(squared.begin(), squared.end(), squared.begin(),
                       [](prec const &elem) { return elem * elem; });
        auto const mean = std::accumulate(squared.begin(), squared.end(), 0.0) /
                          squared.size();
        return std::sqrt(mean);
      }();
      auto const relative_error = RMSE / inf_norm(analytic_solution) * 100;
      auto const [rmse_errors, relative_errors] =
          gather_errors(RMSE, relative_error);
      expect(rmse_errors.size() == relative_errors.size());
      for (int i = 0; i < rmse_errors.size(); ++i)
      {
        node_out() << "Errors for local rank: " << i << '\n';
        node_out() << "RMSE (numeric-analytic) [wavelet]: " << rmse_errors(i)
                   << '\n';
        node_out() << "Relative difference (numeric-analytic) [wavelet]: "
                   << relative_errors(i) << " %" << '\n';
      }

#ifdef ASGARD_USE_MATLAB
      if (opts.should_plot(i))
      {
        auto const real_size = real_solution_size(*pde);
        auto transform_wksp  = update_transform_workspace<prec>(
            real_size, workspace, tmp_workspace);
        if (real_size > analytic_solution_realspace.size())
        {
          analytic_solution_realspace.resize(real_size);
        }
        wavelet_to_realspace<prec>(*pde, analytic_solution,
                                   adaptive_grid.get_table(), transformer,
                                   default_workspace_cpu_MB, transform_wksp,
                                   analytic_solution_realspace);
      }
#endif
    }
    else
    {
      node_out() << "No analytic solution found." << '\n';
    }
#if defined(ASGARD_IO_HIGHFIVE) || defined(ASGARD_USE_MATLAB)
    /* transform from wavelet space to real space */
    if (opts.should_output_realspace(i) || opts.should_plot(i))
    {
      // resize transform workspaces if grid size changed due to adaptivity
      auto const real_size = real_solution_size(*pde);
      auto transform_wksp =
          update_transform_workspace<prec>(real_size, workspace, tmp_workspace);
      real_space.resize(real_size);

      wavelet_to_realspace<prec>(*pde, f_val, adaptive_grid.get_table(),
                                 transformer, default_workspace_cpu_MB,
                                 transform_wksp, real_space);
    }
#endif

    // write output to file
#ifdef ASGARD_IO_HIGHFIVE
    if (opts.should_output_wavelet(i))
    {
      update_output_file(output_dataset, f_val);
    }
    if (opts.should_output_realspace(i))
    {
      update_output_file(output_dataset_real, real_space,
                         realspace_output_name);
    }
#else
    ignore(default_workspace_cpu_MB);
#endif

#ifdef ASGARD_USE_MATLAB
    if (opts.should_plot(i))
    {
      ml_plot.plot_fval(*pde, adaptive_grid.get_table(), real_space,
                        analytic_solution_realspace);
    }
#endif
    INJECTION_LOOP_ITER_D(ASGARD, TimeStepping, "TS " + std::to_string(i));
    node_out() << "timestep: " << i << " complete" << '\n';
  }
  INJECTION_LOOP_END(ASGARD, TimeStepping);
  node_out() << "--- simulation complete ---" << '\n';

  auto const segment_size = element_segment_size(*pde);

  // gather results from all ranks. not currently writing the result anywhere
  // yet, but rank 0 holds the complete result after this call
  auto const final_result = gather_results(
      f_val, adaptive_grid.get_distrib_plan(), my_rank, segment_size);

  node_out() << tools::timer.report() << '\n';

  INJECTION_FINALIZE(ASGARD)

  finalize_distribution();

  return 0;
}<|MERGE_RESOLUTION|>--- conflicted
+++ resolved
@@ -280,13 +280,11 @@
   basis::wavelet_transform<prec, resource::host> const transformer(opts, *pde,
                                                                    quiet);
 
-<<<<<<< HEAD
   INJECTION_LOOP_ITER(ASGARD, Configuration, Generate IC);
-=======
+
   // -- generate and store the mass matrices for each dimension
   node_out() << "  generating: dimension mass matrices..." << '\n';
   generate_dimension_mass_mat<prec>(*pde, transformer);
->>>>>>> e815adfe
 
   // -- generate initial condition vector
   node_out() << "  generating: initial conditions..." << '\n';
